/*
 * Copyright 1999-2020 Alibaba Group Holding Ltd.
 *
 * Licensed under the Apache License, Version 2.0 (the "License");
 * you may not use this file except in compliance with the License.
 * You may obtain a copy of the License at
 *
 *      http://www.apache.org/licenses/LICENSE-2.0
 *
 * Unless required by applicable law or agreed to in writing, software
 * distributed under the License is distributed on an "AS IS" BASIS,
 * WITHOUT WARRANTIES OR CONDITIONS OF ANY KIND, either express or implied.
 * See the License for the specific language governing permissions and
 * limitations under the License.
 */
package naming_client

import (
	"github.com/nacos-group/nacos-sdk-go/model"
	"github.com/nacos-group/nacos-sdk-go/vo"
)

//go:generate mockgen -destination ../../mock/mock_service_client_interface.go -package mock -source=./service_client_interface.go

type INamingClient interface {

	//RegisterInstance use to register instance
	//Ip  require
	//Port  require
	//Tenant optional
	//Weight  require,it must be lager than 0
	//Enable  require,the instance can be access or not
	//Healthy  require,the instance is health or not
	//Metadata  optional
	//ClusterName  optional,default:DEFAULT
	//ServiceName require
	//GroupName optional,default:DEFAULT_GROUP
	//Ephemeral optional
	RegisterInstance(param vo.RegisterInstanceParam) (bool, error)

	//DeregisterInstance use to deregister instance
	//Ip required
	//Port required
	//Tenant optional
	//Cluster optional,default:DEFAULT
	//ServiceName  require
	//GroupName  optional,default:DEFAULT_GROUP
	//Ephemeral optional
	DeregisterInstance(param vo.DeregisterInstanceParam) (bool, error)

<<<<<<< HEAD
	//ModifyInstance use to modify instance
	//Ip  require
	//Port  require
	//ServiceName require
	//Weight  optional,it must be lager than 0
	//Enable  optional,the instance can be access or not
	//Healthy  optional,the instance is health or not
	//Metadata  optional
	//ClusterName  optional,default:DEFAULT
	//GroupName optional,default:DEFAULT_GROUP
	//Ephemeral optional
	ModifyInstance(param vo.ModifyInstanceParam) (bool, error)
=======
	// UpdateInstance use to modify instance
	// Ip required
	// Port required
	// Tenant optional
	// Cluster optional,default:DEFAULT
	// ServiceName  require
	// GroupName  optional,default:DEFAULT_GROUP
	// Ephemeral optional
	// Weight  require,it must be lager than 0
	// Enable  require,the instance can be access or not
	// Metadata  optional
	UpdateInstance(param vo.UpdateInstanceParam) (bool, error)
>>>>>>> 9043c66b

	//GetService use to get service
	//ServiceName require
	//Clusters optional,default:DEFAULT
	//GroupName optional,default:DEFAULT_GROUP
	GetService(param vo.GetServiceParam) (model.Service, error)

	//SelectAllInstance return all instances,include healthy=false,enable=false,weight<=0
	//ServiceName require
	//Clusters optional,default:DEFAULT
	//GroupName optional,default:DEFAULT_GROUP
	SelectAllInstances(param vo.SelectAllInstancesParam) ([]model.Instance, error)

	//SelectInstances only return the instances of healthy=${HealthyOnly},enable=true and weight>0
	//ServiceName require
	//Clusters optional,default:DEFAULT
	//GroupName optional,default:DEFAULT_GROUP
	//HealthyOnly optional
	SelectInstances(param vo.SelectInstancesParam) ([]model.Instance, error)

	//SelectInstances return one instance by WRR strategy for load balance
	//And the instance should be health=true,enable=true and weight>0
	//ServiceName require
	//Clusters optional,default:DEFAULT
	//GroupName optional,default:DEFAULT_GROUP
	SelectOneHealthyInstance(param vo.SelectOneHealthInstanceParam) (*model.Instance, error)

	//Subscribe use to subscribe service change event
	//ServiceName require
	//Clusters optional,default:DEFAULT
	//GroupName optional,default:DEFAULT_GROUP
	//SubscribeCallback require
	Subscribe(param *vo.SubscribeParam) error

	//Unsubscribe use to unsubscribe service change event
	//ServiceName require
	//Clusters optional,default:DEFAULT
	//GroupName optional,default:DEFAULT_GROUP
	//SubscribeCallback require
	Unsubscribe(param *vo.SubscribeParam) error

	//GetAllServicesInfo use to get all service info by page
	GetAllServicesInfo(param vo.GetAllServiceInfoParam) (model.ServiceList, error)
}<|MERGE_RESOLUTION|>--- conflicted
+++ resolved
@@ -48,20 +48,6 @@
 	//Ephemeral optional
 	DeregisterInstance(param vo.DeregisterInstanceParam) (bool, error)
 
-<<<<<<< HEAD
-	//ModifyInstance use to modify instance
-	//Ip  require
-	//Port  require
-	//ServiceName require
-	//Weight  optional,it must be lager than 0
-	//Enable  optional,the instance can be access or not
-	//Healthy  optional,the instance is health or not
-	//Metadata  optional
-	//ClusterName  optional,default:DEFAULT
-	//GroupName optional,default:DEFAULT_GROUP
-	//Ephemeral optional
-	ModifyInstance(param vo.ModifyInstanceParam) (bool, error)
-=======
 	// UpdateInstance use to modify instance
 	// Ip required
 	// Port required
@@ -74,7 +60,6 @@
 	// Enable  require,the instance can be access or not
 	// Metadata  optional
 	UpdateInstance(param vo.UpdateInstanceParam) (bool, error)
->>>>>>> 9043c66b
 
 	//GetService use to get service
 	//ServiceName require
