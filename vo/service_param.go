/*
 * Copyright 1999-2020 Alibaba Group Holding Ltd.
 *
 * Licensed under the Apache License, Version 2.0 (the "License");
 * you may not use this file except in compliance with the License.
 * You may obtain a copy of the License at
 *
 *      http://www.apache.org/licenses/LICENSE-2.0
 *
 * Unless required by applicable law or agreed to in writing, software
 * distributed under the License is distributed on an "AS IS" BASIS,
 * WITHOUT WARRANTIES OR CONDITIONS OF ANY KIND, either express or implied.
 * See the License for the specific language governing permissions and
 * limitations under the License.
 */

package vo

import "github.com/nacos-group/nacos-sdk-go/model"

type RegisterInstanceParam struct {
	Ip          string            `param:"ip"`          //required
	Port        uint64            `param:"port"`        //required
	Weight      float64           `param:"weight"`      //required,it must be lager than 0
	Enable      bool              `param:"enabled"`     //required,the instance can be access or not
	Healthy     bool              `param:"healthy"`     //required,the instance is health or not
	Metadata    map[string]string `param:"metadata"`    //optional
	ClusterName string            `param:"clusterName"` //optional,default:DEFAULT
	ServiceName string            `param:"serviceName"` //required
	GroupName   string            `param:"groupName"`   //optional,default:DEFAULT_GROUP
	Ephemeral   bool              `param:"ephemeral"`   //optional
}

type DeregisterInstanceParam struct {
	Ip          string `param:"ip"`          //required
	Port        uint64 `param:"port"`        //required
	Cluster     string `param:"cluster"`     //optional,default:DEFAULT
	ServiceName string `param:"serviceName"` //required
	GroupName   string `param:"groupName"`   //optional,default:DEFAULT_GROUP
	Ephemeral   bool   `param:"ephemeral"`   //optional
}

<<<<<<< HEAD
type ModifyInstanceParam struct {
	Ip          string            `param:"ip"`          //required
	Port        uint64            `param:"port"`        //required
	Weight      *float64          `param:"weight"`      //optional,it must be lager than 0
	Enable      *bool             `param:"enabled"`     //optional,the instance can be access or not
	Healthy     *bool             `param:"healthy"`     //optional,the instance is health or not
	Metadata    map[string]string `param:"metadata"`    //optional
	ClusterName string            `param:"clusterName"` //optional,default:DEFAULT
	ServiceName string            `param:"serviceName"` //required
	GroupName   string            `param:"groupName"`   //optional,default:DEFAULT_GROUP
	Ephemeral   *bool             `param:"ephemeral"`   //optional
=======
type UpdateInstanceParam struct {
	Ip          string            `param:"ip"`          // required
	Port        uint64            `param:"port"`        // required
	ClusterName string            `param:"cluster"`     // optional,default:DEFAULT
	ServiceName string            `param:"serviceName"` // required
	GroupName   string            `param:"groupName"`   // optional,default:DEFAULT_GROUP
	Ephemeral   bool              `param:"ephemeral"`   // optional
	Weight      float64           `param:"weight"`      // required,it must be lager than 0
	Enable      bool              `param:"enabled"`     // required,the instance can be access or not
	Metadata    map[string]string `param:"metadata"`    // optional
>>>>>>> 9043c66b
}

type GetServiceParam struct {
	Clusters    []string `param:"clusters"`    //optional,default:DEFAULT
	ServiceName string   `param:"serviceName"` //required
	GroupName   string   `param:"groupName"`   //optional,default:DEFAULT_GROUP
}

type GetAllServiceInfoParam struct {
	NameSpace string `param:"nameSpace"` //optional,default:public
	GroupName string `param:"groupName"` //optional,default:DEFAULT_GROUP
	PageNo    uint32 `param:"pageNo"`    //optional,default:1
	PageSize  uint32 `param:"pageSize"`  //optional,default:10
}

type SubscribeParam struct {
	ServiceName       string                                                                            `param:"serviceName"` //required
	Clusters          []string                                                                          `param:"clusters"`    //optional,default:DEFAULT
	GroupName         string                                                                            `param:"groupName"`   //optional,default:DEFAULT_GROUP
	SubscribeCallback func(params map[string]interface{}, services []model.SubscribeService, err error) //required
}

type SelectAllInstancesParam struct {
	Clusters    []string `param:"clusters"`    //optional,default:DEFAULT
	ServiceName string   `param:"serviceName"` //required
	GroupName   string   `param:"groupName"`   //optional,default:DEFAULT_GROUP
}

type SelectInstancesParam struct {
	Clusters    []string `param:"clusters"`    //optional,default:DEFAULT
	ServiceName string   `param:"serviceName"` //required
	GroupName   string   `param:"groupName"`   //optional,default:DEFAULT_GROUP
	HealthyOnly bool     `param:"healthyOnly"` //optional,return only healthy instance
}

type SelectOneHealthInstanceParam struct {
	Clusters    []string `param:"clusters"`    //optional,default:DEFAULT
	ServiceName string   `param:"serviceName"` //required
	GroupName   string   `param:"groupName"`   //optional,default:DEFAULT_GROUP
}<|MERGE_RESOLUTION|>--- conflicted
+++ resolved
@@ -40,19 +40,6 @@
 	Ephemeral   bool   `param:"ephemeral"`   //optional
 }
 
-<<<<<<< HEAD
-type ModifyInstanceParam struct {
-	Ip          string            `param:"ip"`          //required
-	Port        uint64            `param:"port"`        //required
-	Weight      *float64          `param:"weight"`      //optional,it must be lager than 0
-	Enable      *bool             `param:"enabled"`     //optional,the instance can be access or not
-	Healthy     *bool             `param:"healthy"`     //optional,the instance is health or not
-	Metadata    map[string]string `param:"metadata"`    //optional
-	ClusterName string            `param:"clusterName"` //optional,default:DEFAULT
-	ServiceName string            `param:"serviceName"` //required
-	GroupName   string            `param:"groupName"`   //optional,default:DEFAULT_GROUP
-	Ephemeral   *bool             `param:"ephemeral"`   //optional
-=======
 type UpdateInstanceParam struct {
 	Ip          string            `param:"ip"`          // required
 	Port        uint64            `param:"port"`        // required
@@ -63,7 +50,6 @@
 	Weight      float64           `param:"weight"`      // required,it must be lager than 0
 	Enable      bool              `param:"enabled"`     // required,the instance can be access or not
 	Metadata    map[string]string `param:"metadata"`    // optional
->>>>>>> 9043c66b
 }
 
 type GetServiceParam struct {
